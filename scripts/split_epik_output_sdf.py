from rdkit import Chem
import copy
import gzip
from pkasolver.chem import create_conjugate

version = 0
data_dir = "/data/shared/projects/pkasolver-data/"
schroedinger_dir = "/data/shared/software/schrodinger2021-1/"
<<<<<<< HEAD
input_file = f"{data_dir}chembl_epik.sdf"
suppl = Chem.SDMolSupplier(str(input_file), removeHs=True)
w = Chem.SDWriter(f"{data_dir}chembl_epik_split.sdf")
a = 0

for mol in suppl:
    try:
        props = mol.GetPropsAsDict()
        l = len([s for s in props.keys() if "r_epik_pKa" in s])
        atoms, pkas = [], []
        for i in range(l):
            pkas.append(
                (
                    float(props[f"r_epik_pKa_{i+1}"]),
                    int(props[f"i_epik_pKa_atom_{i+1}"]) - 1,
                    props[f"chembl_id"],
                )
            )
        acids = [pka for pka in pkas if pka[0] < 7]
        bases = pkas[len(acids) :]
        # print(f"{props[f'chembl_id']} acids: {acids}")
        # print(f"{props[f'chembl_id']} bases: {bases}")
        for prop in props.keys():
            mol.ClearProp(prop)
        acid_mols = [mol]
        for i, acid in enumerate(acids[::-1]):
            new_mol = create_conjugate(acid_mols[i], acid[1], acid[0], pH=7)
            new_mol.SetProp(f"ID", str(acid[2]))
            new_mol.SetProp(f"pKa", str(acid[0]))
            new_mol.SetProp(f"marvin_pKa", str(acid[0]))
            new_mol.SetProp(f"marvin_atom", str(acid[1]))
            new_mol.SetProp(f"pka_number", f"acid_{i + 1}")
            acid_mols.append(new_mol)
        base_mols = [mol]
        for i, base in enumerate(bases):
            new_mol = create_conjugate(base_mols[i], base[1], base[0], pH=7)
            new_mol.SetProp(f"ID", str(base[2]))
            new_mol.SetProp(f"pKa", str(base[0]))
            new_mol.SetProp(f"marvin_pKa", str(base[0]))
            new_mol.SetProp(f"marvin_atom", str(base[1]))
            new_mol.SetProp(f"pka_number", f"base_{i + 1}")
            base_mols.append(new_mol)
        mols = acid_mols[1:] + base_mols[1:]
        # print(len(mols))
        for mol in mols:
            w.write(mol)

    except Exception as e:
        print(f"Error at molecule number {a}")
        print(e)
    a += 1
    if a > 1000:
        break
w.close()
print(f"finished splitting {a} molecules")
=======

input_file = gzip.open(f"{data_dir}/mols_chembl_with_pka_for_v{version}.sdf.gz", "rb")
output_file = gzip.open(
    f"{data_dir}/split_mols_chembl_with_pka_for_v{version}.sdf.gz", "wt+"
)

reader = Chem.ForwardSDMolSupplier(input_file, removeHs=False)
writer = Chem.SDWriter(output_file)


for idx, mol in enumerate(reader):

    try:
        props = mol.GetPropsAsDict()
    except AttributeError as e:
        print(e)
        continue

    if not any("r_epik_pKa" in string for string in props.keys()):
        # skip if no pka value was calculated
        print(f"No pKa set for mol {idx} ...")
        continue

    # calculate number of pka values set
    number_of_pka_values = len([s for s in props.keys() if "r_epik_pKa" in s])

    # clear poperty entries
    for prop in props.keys():
        mol.ClearProp(prop)

    # for each calculated pka value
    for i in range(number_of_pka_values):
        mol_copy = copy.deepcopy(mol)
        mol_copy.SetProp(f"ID", props[f"chembl_id"])
        mol_copy.SetProp(f"pKa", props[f"r_epik_pKa_{i+1}"])
        mol_copy.SetProp(f"marvin_pKa", props[f"r_epik_pKa_{i+1}"])
        mol_copy.SetProp(f"marvin_atom", str(props[f"i_epik_pKa_atom_{i+1}"] - 1))
        mol_copy.SetProp(f"pka_number", str(i + 1))
        writer.write(mol_copy)

writer.close()
print(f"finished splitting {idx} molecules")
>>>>>>> e5f650ff
<|MERGE_RESOLUTION|>--- conflicted
+++ resolved
@@ -6,7 +6,6 @@
 version = 0
 data_dir = "/data/shared/projects/pkasolver-data/"
 schroedinger_dir = "/data/shared/software/schrodinger2021-1/"
-<<<<<<< HEAD
 input_file = f"{data_dir}chembl_epik.sdf"
 suppl = Chem.SDMolSupplier(str(input_file), removeHs=True)
 w = Chem.SDWriter(f"{data_dir}chembl_epik_split.sdf")
@@ -61,48 +60,4 @@
     if a > 1000:
         break
 w.close()
-print(f"finished splitting {a} molecules")
-=======
-
-input_file = gzip.open(f"{data_dir}/mols_chembl_with_pka_for_v{version}.sdf.gz", "rb")
-output_file = gzip.open(
-    f"{data_dir}/split_mols_chembl_with_pka_for_v{version}.sdf.gz", "wt+"
-)
-
-reader = Chem.ForwardSDMolSupplier(input_file, removeHs=False)
-writer = Chem.SDWriter(output_file)
-
-
-for idx, mol in enumerate(reader):
-
-    try:
-        props = mol.GetPropsAsDict()
-    except AttributeError as e:
-        print(e)
-        continue
-
-    if not any("r_epik_pKa" in string for string in props.keys()):
-        # skip if no pka value was calculated
-        print(f"No pKa set for mol {idx} ...")
-        continue
-
-    # calculate number of pka values set
-    number_of_pka_values = len([s for s in props.keys() if "r_epik_pKa" in s])
-
-    # clear poperty entries
-    for prop in props.keys():
-        mol.ClearProp(prop)
-
-    # for each calculated pka value
-    for i in range(number_of_pka_values):
-        mol_copy = copy.deepcopy(mol)
-        mol_copy.SetProp(f"ID", props[f"chembl_id"])
-        mol_copy.SetProp(f"pKa", props[f"r_epik_pKa_{i+1}"])
-        mol_copy.SetProp(f"marvin_pKa", props[f"r_epik_pKa_{i+1}"])
-        mol_copy.SetProp(f"marvin_atom", str(props[f"i_epik_pKa_atom_{i+1}"] - 1))
-        mol_copy.SetProp(f"pka_number", str(i + 1))
-        writer.write(mol_copy)
-
-writer.close()
-print(f"finished splitting {idx} molecules")
->>>>>>> e5f650ff
+print(f"finished splitting {a} molecules")